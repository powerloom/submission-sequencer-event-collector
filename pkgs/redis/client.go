--- conflicted
+++ resolved
@@ -71,11 +71,7 @@
 	return RedisClient.Set(ctx, key, value, 0).Err()
 }
 
-<<<<<<< HEAD
-// use this when you want to set an expiration
-=======
 // Use this when you want to set an expiration
->>>>>>> 1bb502d1
 func SetWithExpiration(ctx context.Context, key, value string, expiration time.Duration) error {
 	return RedisClient.Set(ctx, key, value, expiration).Err()
 }
