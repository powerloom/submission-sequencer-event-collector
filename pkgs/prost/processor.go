package prost

import (
	"context"
	"encoding/json"
	"fmt"
	"math"
	"math/big"
	"runtime"
	"strconv"
	"strings"
	"submission-sequencer-collector/config"
	"submission-sequencer-collector/pkgs"
	"submission-sequencer-collector/pkgs/clients"
	"submission-sequencer-collector/pkgs/redis"
	"sync"
	"time"

	// External dependencies
	"github.com/ethereum/go-ethereum/accounts/abi/bind"
	"github.com/ethereum/go-ethereum/common"
	log "github.com/sirupsen/logrus"
	"golang.org/x/sync/errgroup"
)

<<<<<<< HEAD
type EpochMarkerDetails struct {
	EpochReleaseBlockNumber    int64
	SubmissionLimitBlockNumber int64
}

type SubmissionDetails struct {
	DataMarketAddress string
	EpochID           *big.Int
	BatchID           int
	Batch             map[string][]string // ProjectID -> SubmissionKeys
}

type DayTransitionEpochInfo struct {
	LastKnownDay string
	CurrentEpoch int64
	BufferEpoch  int64
}

type BatchDetails struct {
	DataMarketAddress string
	BatchCID          string
	EpochID           *big.Int
}

type RelayerRequestBody struct {
	DataMarketAddress  string     `json:"dataMarketAddress"`
	SlotIDs            []*big.Int `json:"slotIDs"`
	Submissions        []*big.Int `json:"submissions"`
	CurrentDay         *big.Int   `json:"currentDay"`
	EligibleNodesCount int64      `json:"eligibleNodesCount"`
}

// ProcessEvents processes logs for the given block and handles the EpochReleased event
func ProcessEvents(block *types.Block) {
	var logs []types.Log
	var err error

	hash := block.Hash()
=======
// Timeout Hierarchy:
//
// marketProcessingTimeout (120s)
// └── Contains all operations for a market
//     ├── batchPreparationTimeout (90s)
//     │   ├── blockProcessTimeout (30s)
//     │   ├── eventProcessingTimeout (30s)
//     │   └── batchProcessingTimeout (30s)
//     └── Base operations
//         ├── redisOperationTimeout (5s)
//         └── blockFetchTimeout (5s)
//
// Note: All timeouts are maximums. Operations may complete faster.
// Redis operations and block fetches use shorter timeouts to allow
// for retries within their parent context.

// Timeout durations for various operations
const (
	// Top-level container timeout
	marketProcessingTimeout = 120 * time.Second // Encompasses all operations for a single market

	// Mid-level container timeout
	batchPreparationTimeout = 90 * time.Second // For batch preparation phase within market processing

	// Individual operation timeouts
	blockProcessTimeout    = 30 * time.Second // For processing a single block
	eventProcessingTimeout = 30 * time.Second // For processing individual events
	batchProcessingTimeout = 30 * time.Second // For processing individual batches

	// Base operation timeout
	redisOperationTimeout = 5 * time.Second // For all Redis operations
	blockFetchTimeout     = 5 * time.Second // For fetching a single block
)
>>>>>>> 0df86cbb

// Note: All type definitions have been moved to types.go in the same package (prost).
// The following types are imported implicitly:
// - EpochMarkerDetails
// - BatchDetails
// - SubmissionDetails
// - DayTransitionEpochInfo
// - RelayerRequestBody

// Entry point for market processing
func processMarketData(ctx context.Context, dataMarketAddress string, currentBlockNum int64) (err error) {
	// Create market-level timeout context - this is our main container timeout
	marketCtx, marketCancel := context.WithTimeout(ctx, marketProcessingTimeout)
	defer marketCancel()

	// Panic recovery with proper context
	defer func() {
		if r := recover(); r != nil {
			buf := make([]byte, 2048)
			for {
				n := runtime.Stack(buf, false)
				if n < len(buf) {
					buf = buf[:n]
					break
				}
				buf = make([]byte, 2*len(buf))
			}
			errMsg := fmt.Sprintf("Panic in market data processing for data market %s at block %d: %v\nStack:\n%s",
				dataMarketAddress, currentBlockNum, r, buf)
			log.Error(errMsg)
			notificationMsg := fmt.Sprintf("Panic in market data processing for data market %s at block %d: %v",
				dataMarketAddress, currentBlockNum, r)
			clients.SendFailureNotification(pkgs.ProcessMarketData, notificationMsg, time.Now().String(), "High")
			err = fmt.Errorf("panic recovered: %v", r)
		}
	}()

<<<<<<< HEAD
	ctx, cancel := context.WithTimeout(context.Background(), 10*time.Second)
	defer cancel()

	operation := func() error {
		logs, err = Client.FilterLogs(ctx, filterQuery)
=======
	// Check context before starting
	if err := marketCtx.Err(); err != nil {
>>>>>>> 0df86cbb
		return err
	}

	// Create Redis context with timeout for fetching epoch markers
	redisCtx, redisCancel := context.WithTimeout(marketCtx, redisOperationTimeout)
	defer redisCancel()

	// Fetch all the epoch marker keys from Redis
	epochMarkerKeys, err := redis.RedisClient.SMembers(redisCtx, redis.EpochMarkerSet(dataMarketAddress)).Result()
	if err != nil {
		return fmt.Errorf("failed to fetch epoch markers: %w", err)
	}

	log.Infof("Fetched %d epoch marker keys for data market %s: %v", len(epochMarkerKeys), dataMarketAddress, epochMarkerKeys)

	// Create error group with market context
	g, epochCtx := errgroup.WithContext(marketCtx)

	// Process each epoch marker concurrently
	for _, epochMarkerKey := range epochMarkerKeys {
		epochMarkerKey := epochMarkerKey
		g.Go(func() error {
			// Create batch preparation context with timeout
			batchCtx, batchCancel := context.WithTimeout(epochCtx, batchPreparationTimeout)
			defer batchCancel()

			return processSingleEpoch(batchCtx, dataMarketAddress, epochMarkerKey, currentBlockNum)
		})
	}

	// Wait for all epoch processing to complete or timeout
	if err := g.Wait(); err != nil {
		if err != context.Canceled && err != context.DeadlineExceeded {
			log.Errorf("Error processing epochs for data market %s: %v", dataMarketAddress, err)
			return fmt.Errorf("failed to process epochs: %w", err)
		}
		return err
	}

	return nil
}

<<<<<<< HEAD
				// Send updateRewards to relayer when current epoch is a multiple of epoch interval (config param)
				if newEpochID.Int64()%config.SettingsObj.RewardsUpdateEpochInterval == 0 {
					// Send periodic updateRewards to relayer throughtout the day
					if err := sendRewardUpdates(dataMarketAddress, newEpochID.String()); err != nil {
						errMsg := fmt.Sprintf("Failed to send reward updates for epoch %s within data market %s: %v", newEpochID.String(), dataMarketAddress, err)
						clients.SendFailureNotification(pkgs.SendUpdateRewardsToRelayer, errMsg, time.Now().String(), "High")
						log.Error(errMsg)
						continue
					}
				}
=======
func processSingleEpoch(ctx context.Context, dataMarketAddress, epochMarkerKey string, currentBlockNum int64) error {
	// Check context before starting
	if err := ctx.Err(); err != nil {
		return err
	}
>>>>>>> 0df86cbb

	// Create Redis context with timeout for fetching epoch marker details
	redisCtx, cancel := context.WithTimeout(ctx, redisOperationTimeout)
	defer cancel()

	// Retrieve the epoch marker details from Redis
	epochMarkerDetailsJSON, err := redis.RedisClient.Get(redisCtx, redis.EpochMarkerDetails(dataMarketAddress, epochMarkerKey)).Result()
	if err != nil {
		errMsg := fmt.Sprintf("Failed to fetch epoch marker details from Redis for key %s: %s", epochMarkerKey, err)
		clients.SendFailureNotification(pkgs.CheckAndTriggerBatchPreparation, errMsg, time.Now().String(), "High")
		log.Error(errMsg)
		return fmt.Errorf("failed to fetch epoch marker details: %w", err)
	}

	var epochMarkerDetails EpochMarkerDetails
	if err := json.Unmarshal([]byte(epochMarkerDetailsJSON), &epochMarkerDetails); err != nil {
		errMsg := fmt.Sprintf("Failed to unmarshal epoch marker details for key %s: %s", epochMarkerKey, err)
		clients.SendFailureNotification(pkgs.CheckAndTriggerBatchPreparation, errMsg, time.Now().String(), "High")
		log.Error(errMsg)
		return fmt.Errorf("failed to unmarshal epoch marker details: %w", err)
	}

	// Check if the current block number matches the submission limit block number for this epoch
	if currentBlockNum == epochMarkerDetails.SubmissionLimitBlockNumber {
		log.Infof("🔄 Initiating batch preparation for epoch %s, data market %s at submission limit block number: %d",
			epochMarkerKey, dataMarketAddress, currentBlockNum)

		// Convert the epoch ID string to big.Int for further processing
		epochID, ok := big.NewInt(0).SetString(epochMarkerKey, 10)
		if !ok {
			log.Errorf("Failed to convert epochID %s to big.Int for data market %s", epochMarkerKey, dataMarketAddress)
			return fmt.Errorf("failed to convert epochID %s to big.Int", epochMarkerKey)
		}

		// Note: ctx here already has the batchPreparationTimeout from the parent
		// This ensures all batch preparation operations must complete within the 90s timeout
		if err := triggerBatchPreparation(ctx, dataMarketAddress, epochID,
			epochMarkerDetails.EpochReleaseBlockNumber, currentBlockNum); err != nil {
			if err != context.Canceled && err != context.DeadlineExceeded {
				log.Errorf("Failed to trigger batch preparation for epoch %s in data market %s: %v",
					epochMarkerKey, dataMarketAddress, err)
				return fmt.Errorf("failed to trigger batch preparation: %w", err)
			}
			return err
		}

		log.Infof("✅ Completed batch preparation for epoch %s in data market %s", epochMarkerKey, dataMarketAddress)
	}

<<<<<<< HEAD
				if config.SettingsObj.AttestorQueuePushEnabled {
					// Push the serialized data to Redis
					if err = redis.LPush(ctx, "attestorQueue", jsonData).Err(); err != nil {
						errMsg := fmt.Sprintf("Error pushing batch details to attestor queue in Redis for epoch %s, data market %s: %v",
							epochID.String(), dataMarketAddress, err)
						clients.SendFailureNotification(pkgs.ProcessEvents, errMsg, time.Now().String(), "High")
						log.Error(errMsg)
						continue
					}
				}
=======
	return nil
}
>>>>>>> 0df86cbb

func triggerBatchPreparation(ctx context.Context, dataMarketAddress string, epochID *big.Int, startBlockNum, endBlockNum int64) error {
	// Check context before starting
	if err := ctx.Err(); err != nil {
		return err
	}

<<<<<<< HEAD
func checkAndTriggerBatchPreparation(block *types.Block) {
	currentBlockNum := block.Number().Int64()
	log.Infof("🔍 Starting batch preparation check for block number: %d", currentBlockNum)
=======
	// Calculate the total number of blocks in the range
	blockCount := endBlockNum - startBlockNum + 1
	log.Infof("🚀 Starting batch preparation for epoch %s, data market %s, processing %d blocks from %d to %d",
		epochID.String(), dataMarketAddress, blockCount, startBlockNum, endBlockNum)
>>>>>>> 0df86cbb

	// Initialize headers slice with capacity
	headers := make([]string, 0, blockCount)

	// Create error group for block header processing
	g, gctx := errgroup.WithContext(ctx)

<<<<<<< HEAD
		go func(dataMarketAddress string) {
			defer wg.Done()

			// Create new context with appropriate timeout
			ctx, cancel := context.WithTimeout(context.Background(), 30*time.Second)
			defer cancel()

			log.Infof("Processing started for data market %s at block number: %d", dataMarketAddress, currentBlockNum)

			// Fetch all the epoch marker keys from Redis for this data market address
			epochMarkerKeys, err := redis.RedisClient.SMembers(ctx, redis.EpochMarkerSet(dataMarketAddress)).Result()
			if err != nil {
				errMsg := fmt.Sprintf("Failed to fetch epoch markers from Redis for data market %s: %s", dataMarketAddress, err)
				clients.SendFailureNotification(pkgs.CheckAndTriggerBatchPreparation, errMsg, time.Now().String(), "High")
				log.Error(errMsg)
				return
			}

			log.Infof("Fetched %d epoch marker keys from cache for data market %s: %v", len(epochMarkerKeys), dataMarketAddress, epochMarkerKeys)

			// Process each epoch marker key for this data market address
			for _, epochMarkerKey := range epochMarkerKeys {
				// Retrieve the epoch marker details from Redis
				epochMarkerDetailsJSON, err := redis.RedisClient.Get(ctx, redis.EpochMarkerDetails(dataMarketAddress, epochMarkerKey)).Result()
				if err != nil {
					errMsg := fmt.Sprintf("Failed to fetch epoch marker details from Redis for key %s: %s \n Will remove the epoch marker key from Redis", epochMarkerKey, err)
					clients.SendFailureNotification(pkgs.CheckAndTriggerBatchPreparation, errMsg, time.Now().String(), "High")
					log.Error(errMsg)
					// remove the epoch marker key from Redis
					redis.RedisClient.SRem(context.Background(), redis.EpochMarkerSet(dataMarketAddress), epochMarkerKey)
					continue
				}

				var epochMarkerDetails EpochMarkerDetails
				if err := json.Unmarshal([]byte(epochMarkerDetailsJSON), &epochMarkerDetails); err != nil {
					errMsg := fmt.Sprintf("Failed to unmarshal epoch marker details for key %s: %s", epochMarkerKey, err)
					clients.SendFailureNotification(pkgs.CheckAndTriggerBatchPreparation, errMsg, time.Now().String(), "High")
					log.Error(errMsg)
					continue
				}

				// Check if the current block number matches the submission limit block number for this epoch
				if currentBlockNum == epochMarkerDetails.SubmissionLimitBlockNumber {
					log.Infof("🔄 Initiating batch preparation for epoch %s, data market %s at submission limit block number: %d", epochMarkerKey, dataMarketAddress, currentBlockNum)

					// Convert the epoch ID string to big.Int for further processing
					epochID, ok := big.NewInt(0).SetString(epochMarkerKey, 10)
					if !ok {
						log.Errorf("Failed to convert epochID %s to big.Int for data market %s", epochMarkerKey, dataMarketAddress)
						continue
					}

					// When launching triggerBatchPreparation, give it its own context
					go func(dataMarketAddress string, epochID *big.Int, releaseBlockNumber, currentBlockNum int64) {
						ctx, cancel := context.WithTimeout(context.Background(), 120*time.Second)
						defer cancel()
						triggerBatchPreparation(ctx, dataMarketAddress, epochID, releaseBlockNumber, currentBlockNum)
					}(dataMarketAddress, epochID, epochMarkerDetails.EpochReleaseBlockNumber, currentBlockNum)
				}
			}
			log.Infof("Completed processing for data market %s at block number: %d", dataMarketAddress, currentBlockNum)
		}(dataMarketAddress)
=======
	// Process block headers concurrently
	for blockNum := startBlockNum; blockNum <= endBlockNum; blockNum++ {
		blockNum := blockNum // Capture for closure
		g.Go(func() error {
			select {
			case <-gctx.Done():
				return gctx.Err()
			default:
				// Create Redis context with timeout for block hash fetch
				redisCtx, cancel := context.WithTimeout(gctx, redisOperationTimeout)
				defer cancel()

				// Generate the Redis key for the current block number
				blockKey := redis.BlockHashByNumber(blockNum)

				// Fetch the block hash from Redis using the generated key
				blockHashValue, err := redis.Get(redisCtx, blockKey)
				if err != nil {
					errMsg := fmt.Sprintf("Failed to fetch block hash for block %d: %s", blockNum, err.Error())
					clients.SendFailureNotification(pkgs.TriggerBatchPreparation, errMsg, time.Now().String(), "High")
					log.Error(errMsg)
					return fmt.Errorf("failed to fetch block hash: %w", err)
				}

				// Convert the block hash from string to common.Hash type
				blockHash := common.HexToHash(blockHashValue)

				// Add the block hash to the headers slice with mutex protection
				headers = append(headers, blockHash.Hex())
				return nil
			}
		})
>>>>>>> 0df86cbb
	}

	// Wait for all block header processing to complete
	if err := g.Wait(); err != nil {
		return fmt.Errorf("failed to process block headers: %w", err)
	}

	log.Infof("📦 Collected %d headers for epoch %s in data market %s", len(headers), epochID.String(), dataMarketAddress)

	// Create submission keys context with timeout
	submissionCtx, cancel := context.WithTimeout(ctx, eventProcessingTimeout)
	defer cancel()

	// Fetch valid submission keys for the epoch
	submissionKeys, err := getValidSubmissionKeys(submissionCtx, epochID.Uint64(), headers, dataMarketAddress)
	if err != nil {
		errMsg := fmt.Sprintf("Failed to fetch submission keys for epoch %s in data market %s: %s", epochID.String(), dataMarketAddress, err.Error())
		clients.SendFailureNotification(pkgs.TriggerBatchPreparation, errMsg, time.Now().String(), "High")
		log.Error(errMsg)
		return fmt.Errorf("failed to fetch submission keys: %w", err)
	}

	log.Infof("🔑 Retrieved %d valid submission keys for epoch %s in data market %s", len(submissionKeys), epochID.String(), dataMarketAddress)

<<<<<<< HEAD
	// Update total submission count for the specified data market address
	if err := UpdateSlotSubmissionCount(epochID, dataMarketAddress, submissionKeys); err != nil {
=======
	// Update total submission count with timeout
	updateCtx, updateCancel := context.WithTimeout(ctx, eventProcessingTimeout)
	defer updateCancel()

	if err := UpdateSlotSubmissionCount(updateCtx, epochID, dataMarketAddress, submissionKeys); err != nil {
>>>>>>> 0df86cbb
		log.Errorf("Failed to update slot submission counts for epoch %s in data market %s: %s", epochID, dataMarketAddress, err.Error())
		return fmt.Errorf("failed to update slot submission counts: %w", err)
	}

	// Construct the project map [ProjectID -> SubmissionKeys]
	projectMap := constructProjectMap(submissionKeys)
	log.Infof("📊 Project map created with %d projects for epoch %s in data market %s", len(projectMap), epochID.String(), dataMarketAddress)

	// Arrange the projectMap into batches of submission keys
	batches := arrangeSubmissionKeysInBatches(projectMap)
	log.Infof("🔄 Arranged %d batches of submission keys for epoch %s in data market %s", len(batches), epochID.String(), dataMarketAddress)

<<<<<<< HEAD
	// Store the batch count for the specified data market address in Redis
	if err := redis.SetWithExpiration(ctx, redis.GetBatchCountKey(dataMarketAddress, epochID.String()), strconv.Itoa(len(batches)), 24*time.Hour); err != nil {
=======
	// Store batch count in Redis with timeout
	redisCtx, redisCancel := context.WithTimeout(ctx, redisOperationTimeout)
	defer redisCancel()

	if err := redis.SetWithExpiration(redisCtx, redis.GetBatchCountKey(dataMarketAddress, epochID.String()),
		strconv.Itoa(len(batches)), 24*time.Hour); err != nil {
>>>>>>> 0df86cbb
		log.Errorf("Failed to set batch count for epoch %s, data market %s in Redis: %s", epochID.String(), dataMarketAddress, err.Error())
		return fmt.Errorf("failed to set batch count: %w", err)
	}

	// Send batch size to relayer
	if err = SendBatchSizeToRelayer(dataMarketAddress, epochID, len(batches)); err != nil {
		errMsg := fmt.Sprintf("🚨 Failed to send submission batch size for epoch %s in data market %s to relayer: %s",
			epochID.String(), dataMarketAddress, err.Error())
		clients.SendFailureNotification(pkgs.TriggerBatchPreparation, errMsg, time.Now().String(), "High")
		log.Error(errMsg)
		return fmt.Errorf("failed to send batch size to relayer: %w", err)
	}

	log.Infof("📨 Batch size %d sent successfully for epoch %s in data market %s", len(batches), epochID.String(), dataMarketAddress)

	// Process batches with proper error handling
	batchGroup, batchCtx := errgroup.WithContext(ctx)

	// Process each batch concurrently
	for i, batch := range batches {
		i, batch := i, batch // Capture for closure
		batchGroup.Go(func() error {
			select {
			case <-batchCtx.Done():
				return batchCtx.Err()
			default:
				// Create submission details
				submissionDetails := SubmissionDetails{
					EpochID:           epochID,
					BatchID:           i + 1,
					Batch:             batch,
					DataMarketAddress: dataMarketAddress,
				}

				// Serialize the struct to JSON
				jsonData, err := json.Marshal(submissionDetails)
				if err != nil {
					errMsg := fmt.Sprintf("Serialization failed for submission details of batch %d, epoch %s in data market %s: %v",
						i+1, epochID.String(), dataMarketAddress, err)
					clients.SendFailureNotification(pkgs.TriggerBatchPreparation, errMsg, time.Now().String(), "High")
					log.Error(errMsg)
					return fmt.Errorf("failed to marshal submission details: %w", err)
				}

				// Create Redis context with timeout for each operation
				redisCtx, cancel := context.WithTimeout(batchCtx, redisOperationTimeout)
				defer cancel()

				// Push the serialized data to Redis
				if err := redis.LPush(redisCtx, "finalizerQueue", jsonData).Err(); err != nil {
					errMsg := fmt.Sprintf("Error pushing submission details of batch %d to Redis for epoch %s in data market %s to finalizer queue in Redis: %v",
						i+1, epochID.String(), dataMarketAddress, err)
					clients.SendFailureNotification(pkgs.TriggerBatchPreparation, errMsg, time.Now().String(), "High")
					log.Error(errMsg)
					return fmt.Errorf("failed to push submission details to finalizer queue: %w", err)
				}

				// Store batch details in Redis
				batchJSONData, err := json.Marshal(batch)
				if err != nil {
					errMsg := fmt.Sprintf("Serialization failed for batch details of batch %d, epoch %s in data market %s: %v",
						i+1, epochID.String(), dataMarketAddress, err)
					clients.SendFailureNotification(pkgs.TriggerBatchPreparation, errMsg, time.Now().String(), "High")
					log.Error(errMsg)
					return fmt.Errorf("failed to marshal batch details: %w", err)
				}

				batchID := big.NewInt(int64(i + 1))
				storeCtx, storeCancel := context.WithTimeout(batchCtx, redisOperationTimeout)
				defer storeCancel()

				if err := redis.StoreBatchDetails(storeCtx, dataMarketAddress, epochID.String(), batchID.String(), string(batchJSONData)); err != nil {
					log.Errorf("Failed to store details for batch %d of epoch %s in data market %s: %v",
						batchID.Int64(), epochID.String(), dataMarketAddress, err)
					return fmt.Errorf("failed to store batch details: %w", err)
				}

				log.Infof("✅ Batch %d successfully pushed to Redis and stored for epoch %s in data market %s",
					batchID.Int64(), epochID.String(), dataMarketAddress)
				return nil
			}
		})
	}

	// Wait for all batch processing to complete
	if err := batchGroup.Wait(); err != nil {
		return fmt.Errorf("batch processing failed: %w", err)
	}

	return nil
}

// Calculate and update total submission count for a data market address
func UpdateSlotSubmissionCount(epochID *big.Int, dataMarketAddress string, submissionKeys []string) error {
	ctx, cancel := context.WithTimeout(context.Background(), 30*time.Second)
	defer cancel()

	// Fetch the current day
	currentDay, err := FetchCurrentDay(ctx, common.HexToAddress(dataMarketAddress))
	log.Infof("Current day for data market %s: %s", dataMarketAddress, currentDay.String())
	if err != nil {
		log.Errorf("Failed to fetch current day for data market %s: %v", dataMarketAddress, err)
		return err
	}

	if epochID.Int64()%config.SettingsObj.RewardsUpdateEpochInterval == 0 {
		// Send eligible nodes count to the relayer if the periodic eligible count alerts are set to true
		if config.SettingsObj.PeriodicEligibleCountAlerts {
			// Fetch the slotIDs whose eligible submissions are recorded for the current day
			eligibleNodesByDayKeys := redis.EligibleNodesByDayKey(dataMarketAddress, currentDay.String())
			slotIDs := redis.GetSetKeys(ctx, eligibleNodesByDayKeys)

			// Construct the message with eligible node count and slot IDs
			alertMsg := fmt.Sprintf("🔔 Epoch %d: Eligible node count for data market %s on day %s: %d\nSlot IDs: %v", epochID, dataMarketAddress, currentDay.String(), len(slotIDs), slotIDs)

			// Send the alert
			clients.SendFailureNotification(pkgs.SendEligibleNodesCount, alertMsg, time.Now().String(), "High")
			log.Info(alertMsg)
		}

		// Send the updateRewards request to the relayer, including the count of eligible nodes for the specified buffer days period
		for day := 1; day <= int(math.Min(float64(config.SettingsObj.PastDaysBuffer), float64(currentDay.Int64()))); day++ {
			// Calculate the day to check
			dayToCheck := new(big.Int).Sub(currentDay, big.NewInt(int64(day)))

			// Skip processing if day is less than equal to zero
			if dayToCheck.Int64() <= 0 {
				continue
			}

			// Initialize retry attempts
			retryCount := 0
			for retryCount < config.SettingsObj.RetryLimits {
				// Fetch the contract instance for the data market address
				instance := DataMarketInstances[dataMarketAddress]

				// Fetch eligible node count from data market contract
				var count *big.Int
				if output, err := MustQuery(ctx, func() (*big.Int, error) {
					return instance.EligibleNodesForDay(&bind.CallOpts{}, dayToCheck)
				}); err == nil {
					count = output
				}

				// If count is non-zero, break the retry loop
				if count != nil && count.Uint64() > 0 {
					log.Infof("✅ Contract Query successful: Eligible node count for data market %s on day %s: %d", dataMarketAddress, dayToCheck.String(), count.Uint64())
					break
				}

				// Calculate the difference between currentDay and dayToCheck
				dayDifference := new(big.Int).Sub(currentDay, dayToCheck)

				// Skip cached count and recalculation when the day has rolled over and epochID is within the buffer range
				epochsInADay, err := redis.GetEpochsInADay(ctx, dataMarketAddress)
				if err != nil {
					log.Errorf("Failed to fetch epochs in a day for data market %s: %v", dataMarketAddress, err)
					return err
				}

				if dayDifference.Int64() == 1 && int(epochID.Int64())%int(epochsInADay.Int64()) <= BufferEpochs {
					log.Infof("Skipping cached count and recalculation for data market %s on day %s due to epochID %s being in buffer range", dataMarketAddress, dayToCheck.String(), epochID.String())
					break
				}

				cachedCount, err := redis.GetSetCardinality(ctx, redis.EligibleNodesByDayKey(dataMarketAddress, dayToCheck.String()))
				if err != nil {
					errorMsg := fmt.Sprintf("❌ Error fetching cached eligible node count for data market %s on day %s: %v", dataMarketAddress, dayToCheck.String(), err)
					clients.SendFailureNotification(pkgs.SendEligibleNodesCount, errorMsg, time.Now().String(), "Medium")
					log.Error(errorMsg)
					return err
				}

				if cachedCount > 0 {
					log.Infof("Cached eligible node count found for data market %s on day %s: %d", dataMarketAddress, dayToCheck.String(), cachedCount)

					// Attempt to update using cached value
					if err = SendUpdateRewardsToRelayer(ctx, dataMarketAddress, []*big.Int{}, []*big.Int{}, dayToCheck.String(), cachedCount); err != nil {
						errorMsg := fmt.Sprintf("🚨 Failed to send rewards update for data market %s on day %s using cached count: %v", dataMarketAddress, dayToCheck.String(), err)
						clients.SendFailureNotification(pkgs.SendUpdateRewardsToRelayer, errorMsg, time.Now().String(), "High")
						log.Error(errorMsg)
						return err
					}

					successMsg := fmt.Sprintf("✅ Successfully updated rewards using cached count: Eligible node count for data market %s on day %s: %d", dataMarketAddress, dayToCheck.String(), cachedCount)
					clients.SendFailureNotification(pkgs.SendEligibleNodesCount, successMsg, time.Now().String(), "High")
					log.Info(successMsg)

					break
				} else {
					// Check if a zero count update has already been sent
					sent, err := redis.GetBooleanValue(ctx, redis.ZeroCountUpdateKey(dataMarketAddress, dayToCheck.String()))
					if err != nil {
						log.Errorf("Error checking zero count update status for data market %s on day %s: %v", dataMarketAddress, dayToCheck.String(), err)
						return err
					}
					if sent {
						log.Infof("Skipping zero count update for data market %s on day %s as it has already been sent", dataMarketAddress, dayToCheck.String())
						break
					}

					// Fallback to recalculation if cached value is not found
					eligibleNodes := 0

					// Fetch daily snapshot quota for the specified data market address from Redis
					dailySnapshotQuota, err := redis.GetDailySnapshotQuota(ctx, dataMarketAddress)
					if err != nil {
						log.Errorf("❌ Failed to fetch daily snapshot quota for data market %s: %v", dataMarketAddress, err)
						return err
					}
					cachedTotalNodesCount, err := redis.Get(ctx, redis.TotalNodesCountKey())
					if err != nil {
						log.Errorf("❌ Failed to fetch total nodes count for data market %s: %v", dataMarketAddress, err)
						return err
					}

					totalNodesCount, ok := new(big.Int).SetString(cachedTotalNodesCount, 10)
					if !ok {
						log.Errorf("❌ Failed to convert total nodes count %s to big.Int", cachedTotalNodesCount)
						return err
					}

					for slotID := int64(1); slotID <= totalNodesCount.Int64(); slotID++ {
						var slotSubmissionCount *big.Int
						if output, err := MustQuery(ctx, func() (*big.Int, error) {
							return Instance.SlotSubmissionCount(&bind.CallOpts{}, common.HexToAddress(dataMarketAddress), big.NewInt(int64(slotID)), dayToCheck)
						}); err == nil {
							slotSubmissionCount = output
						}

						if slotSubmissionCount != nil && slotSubmissionCount.Uint64() >= dailySnapshotQuota.Uint64() {
							eligibleNodes++
						}
					}

					log.Infof("Recalculated eligible nodes count for data market %s on day %s: %d", dataMarketAddress, dayToCheck.String(), eligibleNodes)

					// Check if recalculated eligible nodes count is zero
					if eligibleNodes == 0 {
						log.Infof("Eligible node count is zero for data market %s on day %s", dataMarketAddress, dayToCheck.String())

						if err := redis.SetBooleanValue(ctx, redis.ZeroCountUpdateKey(dataMarketAddress, dayToCheck.String()), true, 24*time.Hour); err != nil {
							log.Errorf("Error marking zero count update as sent for data market %s on day %s: %v", dataMarketAddress, dayToCheck.String(), err)
							return err
						}

						log.Infof("Marked zero count update as sent for data market %s on day %s. Skipping update to relayer.", dataMarketAddress, dayToCheck.String())
						break
					}

					// Attempt to update using recalculated value
					if err = SendUpdateRewardsToRelayer(ctx, dataMarketAddress, []*big.Int{}, []*big.Int{}, dayToCheck.String(), eligibleNodes); err != nil {
						errorMsg := fmt.Sprintf("🚨 Failed to send rewards update for data market %s on day %s using recalculated count: %v", dataMarketAddress, dayToCheck.String(), err)
						clients.SendFailureNotification(pkgs.SendUpdateRewardsToRelayer, errorMsg, time.Now().String(), "High")
						log.Error(errorMsg)
						retryCount++
						continue
					}

					successMsg := fmt.Sprintf("✅ Successfully updated rewards using recalculated count: Eligible node count for data market %s on day %s: %d", dataMarketAddress, dayToCheck.String(), eligibleNodes)
					clients.SendFailureNotification(pkgs.SendEligibleNodesCount, successMsg, time.Now().String(), "High")
					log.Info(successMsg)

					break
				}
			}
		}
	}

	// Process day transitions and store corresponding epoch marker details
	if err := handleDayTransition(ctx, dataMarketAddress, currentDay, epochID); err != nil {
		log.Errorf("Error handling day transition for data market %s: %v", dataMarketAddress, err)
		return err
	}

	// Verify and trigger updateRewards to relayer when the current epoch matches the buffer epoch for any data market
<<<<<<< HEAD
	go sendFinalRewards(epochID)
=======
	go func() {
		if err := sendFinalRewards(ctx, epochID); err != nil {
			log.Errorf("Error sending final rewards for epoch %s: %v", epochID, err)
		}
	}()
>>>>>>> 0df86cbb

	// Fetch day size for the specified data market address from Redis
	daySize, err := redis.GetDaySize(ctx, dataMarketAddress)
	if err != nil {
		log.Errorf("Failed to fetch day size for data market %s: %v", dataMarketAddress, err)
		return err
	}

	// Fetch epochs in a day for the specified data market address from Redis
	epochsInADay, err := redis.GetEpochsInADay(ctx, dataMarketAddress)
	if err != nil {
		log.Errorf("Failed to fetch epochs in a day for data market %s: %v", dataMarketAddress, err)
		return err
	}

	// Calculate expiration time
	expirationTime := getExpirationTime(epochID.Int64(), daySize.Int64(), epochsInADay.Int64())

	// Set the current day in Redis with the calculated expiration duration
	if err := redis.SetWithExpiration(ctx, redis.GetCurrentDayKey(dataMarketAddress), currentDay.String(), time.Until(expirationTime)); err != nil {
		return fmt.Errorf("failed to cache day value for data market %s in Redis: %v", dataMarketAddress, err)
	}

	// Set the last known day in Redis (for detecting day transition)
	if err := redis.Set(ctx, redis.LastKnownDay(dataMarketAddress), currentDay.String()); err != nil {
		return fmt.Errorf("failed to cache last known day value for data market %s in Redis: %v", dataMarketAddress, err)
	}

	// Increment the slot submissions count for a data market in Redis
	for _, submissionKey := range submissionKeys {
		parts := strings.Split(submissionKey, ".")
		slotID := parts[3]

		count, err := redis.Incr(ctx, redis.SlotSubmissionKey(dataMarketAddress, slotID, currentDay.String()))
		if err != nil {
			errorMsg := fmt.Sprintf("Failed to increment submission count for slotID %s, epoch %s in data market %s: %s", slotID, epochID, dataMarketAddress, err.Error())
			clients.SendFailureNotification(pkgs.UpdateSlotSubmissionCount, errorMsg, time.Now().String(), "High")
			log.Error(errorMsg)
			return err
		}

		log.Infof("📈 Slot submission count updated successfully for slotID %s, epoch %s in data market %s: %d", slotID, epochID, dataMarketAddress, count)
	}

	return nil
}

func handleDayTransition(ctx context.Context, dataMarketAddress string, currentDay, epochID *big.Int) error {
	// Fetch the last known day value from Redis
	lastKnownDay, err := redis.Get(ctx, redis.LastKnownDay(dataMarketAddress))
	log.Infof("Last known day for data market %s: %s", dataMarketAddress, lastKnownDay)
	if err != nil {
		log.Errorf("Error fetching last known day value for data market %s from Redis: %v", dataMarketAddress, err)
		return err
	}

	// Check for day transition
	if lastKnownDay != "" && lastKnownDay != currentDay.String() {
		log.Infof("Day transition detected for data market %s: %s -> %s", dataMarketAddress, lastKnownDay, currentDay.String())

		// Prepare the day transition epoch marker details
		dayTransitionEpochDetails := DayTransitionEpochInfo{
			LastKnownDay: lastKnownDay,
			CurrentEpoch: epochID.Int64(),
			BufferEpoch:  epochID.Int64() + int64(BufferEpochs),
		}

		dayTransitionEpochDetailsJSON, err := json.Marshal(dayTransitionEpochDetails)
		if err != nil {
			errorMsg := fmt.Sprintf("Failed to marshal day transtion epoch details for epochID %s, data market %s: %s", epochID.String(), dataMarketAddress, err.Error())
			clients.SendFailureNotification(pkgs.HandleDayTransition, errorMsg, time.Now().String(), "High")
			log.Error(errorMsg)
			return err
		}

		// Store the day transition epoch details in Redis
		if err := redis.StoreDayTransitionEpochDetails(ctx, dataMarketAddress, epochID.String(), string(dayTransitionEpochDetailsJSON)); err != nil {
			errorMsg := fmt.Sprintf("Failed to store day transition epoch marker details for epochID %s, data market %s in Redis: %s", epochID.String(), dataMarketAddress, err.Error())
			clients.SendFailureNotification(pkgs.HandleDayTransition, errorMsg, time.Now().String(), "High")
			log.Error(errorMsg)
		}

		log.Infof("✅ Successfully stored day transition epoch marker details for epochID %s, data market %s in Redis", epochID.String(), dataMarketAddress)
	}

	return nil
}

func sendRewardUpdates(dataMarketAddress, epochID string) error {
	ctx, cancel := context.WithTimeout(context.Background(), 30*time.Second)
	defer cancel()

	// Fetch the current day
	currentDay, err := FetchCurrentDay(ctx, common.HexToAddress(dataMarketAddress))
	if err != nil {
		log.Errorf("Failed to fetch current day for data market %s: %v", dataMarketAddress, err)
		return err
	}

	// Prepare data for relayer
	slotIDs := make([]*big.Int, 0)
	submissionsList := make([]*big.Int, 0)

	cachedTotalNodesCount, err := redis.Get(ctx, redis.TotalNodesCountKey())
	if err != nil {
		log.Errorf("❌ Failed to fetch total nodes count for data market %s: %v", dataMarketAddress, err)
		return err
	}

	totalNodesCount, ok := new(big.Int).SetString(cachedTotalNodesCount, 10)
	if !ok {
		log.Errorf("❌ Failed to convert total nodes count %s to big.Int", cachedTotalNodesCount)
		return err
	}

	for slotID := int64(1); slotID <= totalNodesCount.Int64(); slotID++ {
		// Get the eligible submission count from Redis
		key := redis.EligibleSlotSubmissionKey(dataMarketAddress, big.NewInt(slotID).String(), currentDay.String())
		slotSubmissionCount, err := redis.Get(ctx, key)
		if err != nil {
			log.Errorf("Failed to fetch eligible submission count for slotID %d, epoch %s within data market %s: %v", slotID, epochID, dataMarketAddress, err)
			continue
		}

		// Check that submission count value is not empty
		if slotSubmissionCount != "" {
			submissionCountBigInt, ok := new(big.Int).SetString(slotSubmissionCount, 10)
			if !ok {
				log.Errorf("Failed to convert slot submission count %s to big.Int", slotSubmissionCount)
				continue
			}

			// Add the slotID and submission count to the respective arrays
			slotIDs = append(slotIDs, big.NewInt(slotID))
			submissionsList = append(submissionsList, submissionCountBigInt)
		}
	}

	batchArrays(dataMarketAddress, currentDay.String(), slotIDs, submissionsList, 0)

	return nil
}

<<<<<<< HEAD
func sendFinalRewards(currentEpoch *big.Int) {
=======
func sendFinalRewards(ctx context.Context, currentEpoch *big.Int) error {
>>>>>>> 0df86cbb
	log.Infof("🔍 Initiating day transition check for current epoch: %s", currentEpoch.String())
	var wg sync.WaitGroup

	// Create error channel to collect errors from goroutines
	errChan := make(chan error, len(config.SettingsObj.DataMarketAddresses))

	// Fetch and process day transition epoch markers set concurrently for each data market address
	for _, dataMarketAddress := range config.SettingsObj.DataMarketAddresses {
		wg.Add(1)
		go func(dataMarketAddress string) {
			defer wg.Done()
<<<<<<< HEAD

			// Create independent context
			ctx, cancel := context.WithTimeout(context.Background(), 30*time.Second)
			defer cancel()

			// Process the data market
			epochMarkerKeys, err := redis.RedisClient.SMembers(ctx, redis.DayRolloverEpochMarkerSet(dataMarketAddress)).Result()
			if err != nil {
				log.Errorf("Failed to fetch day transition epoch markers from Redis for data market %s: %s", dataMarketAddress, err)
				return
			}
=======

			// Create timeout context as child of parent context
			timeoutCtx, cancel := context.WithTimeout(ctx, 30*time.Second)
			defer cancel()

			// Process the data market
			epochMarkerKeys, err := redis.RedisClient.SMembers(timeoutCtx, redis.DayRolloverEpochMarkerSet(dataMarketAddress)).Result()
			if err != nil {
				log.Errorf("Failed to fetch day transition epoch markers from Redis for data market %s: %s", dataMarketAddress, err)
				errChan <- fmt.Errorf("failed to fetch day transition epoch markers: %w", err)
				return
			}

			log.Infof("✅ Fetched %d day transition epoch marker keys for data market %s: %v", len(epochMarkerKeys), dataMarketAddress, epochMarkerKeys)

			// Process each day transition epoch marker key for this data market address
			for _, epochMarkerKey := range epochMarkerKeys {
				select {
				case <-ctx.Done():
					errChan <- ctx.Err()
					return
				default:
					// Retrieve the day transition epoch marker details from Redis
					epochMarkerDetailsJSON, err := redis.RedisClient.Get(timeoutCtx, redis.DayRolloverEpochMarkerDetails(dataMarketAddress, epochMarkerKey)).Result()
					if err != nil {
						log.Errorf("Failed to fetch day transition epoch marker details from Redis for key %s: %s", epochMarkerKey, err)
						continue
					}
>>>>>>> 0df86cbb

			log.Infof("✅ Fetched %d day transition epoch marker keys for data market %s: %v", len(epochMarkerKeys), dataMarketAddress, epochMarkerKeys)

			// Process each day transition epoch marker key for this data market address
			for _, epochMarkerKey := range epochMarkerKeys {
				// Retrieve the day transition epoch marker details from Redis
				epochMarkerDetailsJSON, err := redis.RedisClient.Get(ctx, redis.DayRolloverEpochMarkerDetails(dataMarketAddress, epochMarkerKey)).Result()
				if err != nil {
					log.Errorf("Failed to fetch day transition epoch marker details from Redis for key %s: %s", epochMarkerKey, err)
					continue
				}

				var epochMarkerDetails DayTransitionEpochInfo
				if err := json.Unmarshal([]byte(epochMarkerDetailsJSON), &epochMarkerDetails); err != nil {
					log.Errorf("Failed to unmarshal day transition epoch marker details for key %s: %s", epochMarkerKey, err)
					continue
				}

<<<<<<< HEAD
				log.Debugf("📊 Day transition epoch marker details for key %s: %+v", epochMarkerKey, epochMarkerDetails)
=======
						// Fetch the eligible nodes count and slotIDs for the last known day (prev day)
						eligibleNodesCount, eligibleSlotIDs := fetchEligibleSlotIDs(timeoutCtx, dataMarketAddress, lastKnownDay)
>>>>>>> 0df86cbb

				// Check if the current epoch matches the buffer epoch
				if currentEpoch.Int64() == epochMarkerDetails.BufferEpoch {
					lastKnownDay := epochMarkerDetails.LastKnownDay

					// Fetch the eligible nodes count and slotIDs for the last known day (prev day)
					eligibleNodesCount, eligibleSlotIDs := fetchEligibleSlotIDs(ctx, dataMarketAddress, lastKnownDay)

					log.Infof("✅ Successfully fetched eligible nodes count for data market %s on day %s: %d", dataMarketAddress, lastKnownDay, eligibleNodesCount)

<<<<<<< HEAD
					// Prepare data for relayer
					slotIDs := make([]*big.Int, 0)
					submissionsList := make([]*big.Int, 0)

					for _, slotID := range eligibleSlotIDs {
						slotIDBigInt, _ := new(big.Int).SetString(slotID, 10)
						lastKnownDayBigInt, _ := new(big.Int).SetString(lastKnownDay, 10)

						var submissionCount *big.Int
						if output, err := MustQuery(ctx, func() (*big.Int, error) {
							return Instance.SlotSubmissionCount(&bind.CallOpts{}, common.HexToAddress(dataMarketAddress), slotIDBigInt, lastKnownDayBigInt)
						}); err == nil {
							submissionCount = output
						}

						slotIDs = append(slotIDs, slotIDBigInt)
						submissionsList = append(submissionsList, submissionCount)
					}
=======
							var submissionCount *big.Int
							if output, err := MustQuery(timeoutCtx, func() (*big.Int, error) {
								return Instance.SlotSubmissionCount(&bind.CallOpts{}, common.HexToAddress(dataMarketAddress), slotIDBigInt, lastKnownDayBigInt)
							}); err == nil {
								submissionCount = output
							}

							slotIDs = append(slotIDs, slotIDBigInt)
							submissionsList = append(submissionsList, submissionCount)
						}

						// Call batchArrays with the parent context
						batchArrays(timeoutCtx, dataMarketAddress, lastKnownDay, slotIDs, submissionsList, eligibleNodesCount)

						// Remove the epochID and its day transition details from Redis
						epochID := new(big.Int).Sub(currentEpoch, big.NewInt(int64(BufferEpochs)))
						if err := redis.RemoveDayTransitionEpochFromRedis(timeoutCtx, dataMarketAddress, epochID.String()); err != nil {
							log.Errorf("Error removing day transition epoch %s data from Redis for data market %s: %v", epochID.String(), dataMarketAddress, err)
							errChan <- fmt.Errorf("failed to remove day transition epoch data: %w", err)
						}
>>>>>>> 0df86cbb

					batchArrays(dataMarketAddress, lastKnownDay, slotIDs, submissionsList, eligibleNodesCount)

					// Remove the epochID and its day transition details from Redis
					epochID := new(big.Int).Sub(currentEpoch, big.NewInt(int64(BufferEpochs)))
					if err := redis.RemoveDayTransitionEpochFromRedis(ctx, dataMarketAddress, epochID.String()); err != nil {
						log.Errorf("Error removing day transition epoch %s data from Redis for data market %s: %v", epochID.String(), dataMarketAddress, err)
					}

					log.Infof("🧹 Successfully removed day transition epoch %s data from Redis for data market %s", epochID.String(), dataMarketAddress)

					// Send alert message about eligible nodes count update
					alertMsg := fmt.Sprintf("🔔 Day Transition Update: Eligible nodes count for data market %s has been updated for day %s: %d", dataMarketAddress, lastKnownDay, eligibleNodesCount)
					clients.SendFailureNotification(pkgs.SendEligibleNodesCount, alertMsg, time.Now().String(), "High")
					log.Info(alertMsg)
				}
			}
			log.Infof("Completed processing for data market %s at epoch: %d", dataMarketAddress, currentEpoch.Uint64())
		}(dataMarketAddress)
	}

	// Wait for all data market goroutines to finish
	wg.Wait()
	close(errChan)

	// Collect any errors
	var errs []error
	for err := range errChan {
		if err != nil {
			errs = append(errs, err)
		}
	}

	if len(errs) > 0 {
		return fmt.Errorf("multiple errors occurred during send rewards for epoch %s: %v", currentEpoch.String(), errs)
	}
	return nil
}

func batchArrays(dataMarketAddress, currentDay string, slotIDs, submissionsList []*big.Int, eligibleNodesCount int) {
	// Fetch the batch size from config
	batchSize := config.SettingsObj.RewardsUpdateBatchSize
	var wg sync.WaitGroup
	errChan := make(chan error, len(slotIDs)/batchSize+1)

	// Process the data in batches
	for start := 0; start < len(slotIDs); start += batchSize {
		end := start + batchSize
		if end > len(slotIDs) {
			end = len(slotIDs)
		}

		// Create new slices for each batch - these are small and short-lived
		batchSlotIDs := slotIDs[start:end]
		batchSubmissions := submissionsList[start:end]

		wg.Add(1)
<<<<<<< HEAD
		go func(start, end int, slotIDsBatch, submissionsBatch []*big.Int) {
			defer wg.Done()
			// Create new context for this batch
			batchCtx, cancel := context.WithTimeout(context.Background(), 30*time.Second)
			defer cancel()

			if err := SendUpdateRewardsToRelayer(batchCtx, dataMarketAddress, slotIDsBatch, submissionsBatch, currentDay, eligibleNodesCount); err != nil {
				errorMsg := fmt.Sprintf("🚨 Relayer batch error in batch %d-%d for data market %s on day %s: %v", start, end, dataMarketAddress, currentDay, err)
				clients.SendFailureNotification(pkgs.SendUpdateRewardsToRelayer, errorMsg, time.Now().String(), "High")
				log.Error(errorMsg)
			}
		}(start, end, slotIDsBatch, submissionsBatch)
=======
		go func(start, end int, batchSlotIDs, batchSubmissions []*big.Int) {
			defer wg.Done()

			batchCtx, cancel := context.WithTimeout(ctx, 30*time.Second)
			defer cancel()

			if err := SendUpdateRewardsToRelayer(batchCtx, dataMarketAddress, batchSlotIDs, batchSubmissions, currentDay, eligibleNodesCount); err != nil {
				errorMsg := fmt.Sprintf("🚨 Relayer batch error in batch %d-%d for data market %s on day %s: %v", start, end, dataMarketAddress, currentDay, err)
				clients.SendFailureNotification(pkgs.SendUpdateRewardsToRelayer, errorMsg, time.Now().String(), "High")
				log.Error(errorMsg)
				errChan <- err
			}
		}(start, end, batchSlotIDs, batchSubmissions)
>>>>>>> 0df86cbb
	}

	// Wait for all batches to complete
	wg.Wait()
	close(errChan)

	// Check for any errors
	for err := range errChan {
		if err != nil {
			log.Errorf("Batch processing error for data market %s on day %s: %v", dataMarketAddress, currentDay, err)
		}
	}

	log.Infof("✅ Successfully sent %d batches to relayer for data market %s on day %s", len(slotIDs)/batchSize, dataMarketAddress, currentDay)
}<|MERGE_RESOLUTION|>--- conflicted
+++ resolved
@@ -23,46 +23,6 @@
 	"golang.org/x/sync/errgroup"
 )
 
-<<<<<<< HEAD
-type EpochMarkerDetails struct {
-	EpochReleaseBlockNumber    int64
-	SubmissionLimitBlockNumber int64
-}
-
-type SubmissionDetails struct {
-	DataMarketAddress string
-	EpochID           *big.Int
-	BatchID           int
-	Batch             map[string][]string // ProjectID -> SubmissionKeys
-}
-
-type DayTransitionEpochInfo struct {
-	LastKnownDay string
-	CurrentEpoch int64
-	BufferEpoch  int64
-}
-
-type BatchDetails struct {
-	DataMarketAddress string
-	BatchCID          string
-	EpochID           *big.Int
-}
-
-type RelayerRequestBody struct {
-	DataMarketAddress  string     `json:"dataMarketAddress"`
-	SlotIDs            []*big.Int `json:"slotIDs"`
-	Submissions        []*big.Int `json:"submissions"`
-	CurrentDay         *big.Int   `json:"currentDay"`
-	EligibleNodesCount int64      `json:"eligibleNodesCount"`
-}
-
-// ProcessEvents processes logs for the given block and handles the EpochReleased event
-func ProcessEvents(block *types.Block) {
-	var logs []types.Log
-	var err error
-
-	hash := block.Hash()
-=======
 // Timeout Hierarchy:
 //
 // marketProcessingTimeout (120s)
@@ -96,7 +56,6 @@
 	redisOperationTimeout = 5 * time.Second // For all Redis operations
 	blockFetchTimeout     = 5 * time.Second // For fetching a single block
 )
->>>>>>> 0df86cbb
 
 // Note: All type definitions have been moved to types.go in the same package (prost).
 // The following types are imported implicitly:
@@ -134,16 +93,8 @@
 		}
 	}()
 
-<<<<<<< HEAD
-	ctx, cancel := context.WithTimeout(context.Background(), 10*time.Second)
-	defer cancel()
-
-	operation := func() error {
-		logs, err = Client.FilterLogs(ctx, filterQuery)
-=======
 	// Check context before starting
 	if err := marketCtx.Err(); err != nil {
->>>>>>> 0df86cbb
 		return err
 	}
 
@@ -186,24 +137,11 @@
 	return nil
 }
 
-<<<<<<< HEAD
-				// Send updateRewards to relayer when current epoch is a multiple of epoch interval (config param)
-				if newEpochID.Int64()%config.SettingsObj.RewardsUpdateEpochInterval == 0 {
-					// Send periodic updateRewards to relayer throughtout the day
-					if err := sendRewardUpdates(dataMarketAddress, newEpochID.String()); err != nil {
-						errMsg := fmt.Sprintf("Failed to send reward updates for epoch %s within data market %s: %v", newEpochID.String(), dataMarketAddress, err)
-						clients.SendFailureNotification(pkgs.SendUpdateRewardsToRelayer, errMsg, time.Now().String(), "High")
-						log.Error(errMsg)
-						continue
-					}
-				}
-=======
 func processSingleEpoch(ctx context.Context, dataMarketAddress, epochMarkerKey string, currentBlockNum int64) error {
 	// Check context before starting
 	if err := ctx.Err(); err != nil {
 		return err
 	}
->>>>>>> 0df86cbb
 
 	// Create Redis context with timeout for fetching epoch marker details
 	redisCtx, cancel := context.WithTimeout(ctx, redisOperationTimeout)
@@ -253,21 +191,8 @@
 		log.Infof("✅ Completed batch preparation for epoch %s in data market %s", epochMarkerKey, dataMarketAddress)
 	}
 
-<<<<<<< HEAD
-				if config.SettingsObj.AttestorQueuePushEnabled {
-					// Push the serialized data to Redis
-					if err = redis.LPush(ctx, "attestorQueue", jsonData).Err(); err != nil {
-						errMsg := fmt.Sprintf("Error pushing batch details to attestor queue in Redis for epoch %s, data market %s: %v",
-							epochID.String(), dataMarketAddress, err)
-						clients.SendFailureNotification(pkgs.ProcessEvents, errMsg, time.Now().String(), "High")
-						log.Error(errMsg)
-						continue
-					}
-				}
-=======
 	return nil
 }
->>>>>>> 0df86cbb
 
 func triggerBatchPreparation(ctx context.Context, dataMarketAddress string, epochID *big.Int, startBlockNum, endBlockNum int64) error {
 	// Check context before starting
@@ -275,16 +200,10 @@
 		return err
 	}
 
-<<<<<<< HEAD
-func checkAndTriggerBatchPreparation(block *types.Block) {
-	currentBlockNum := block.Number().Int64()
-	log.Infof("🔍 Starting batch preparation check for block number: %d", currentBlockNum)
-=======
 	// Calculate the total number of blocks in the range
 	blockCount := endBlockNum - startBlockNum + 1
 	log.Infof("🚀 Starting batch preparation for epoch %s, data market %s, processing %d blocks from %d to %d",
 		epochID.String(), dataMarketAddress, blockCount, startBlockNum, endBlockNum)
->>>>>>> 0df86cbb
 
 	// Initialize headers slice with capacity
 	headers := make([]string, 0, blockCount)
@@ -292,70 +211,6 @@
 	// Create error group for block header processing
 	g, gctx := errgroup.WithContext(ctx)
 
-<<<<<<< HEAD
-		go func(dataMarketAddress string) {
-			defer wg.Done()
-
-			// Create new context with appropriate timeout
-			ctx, cancel := context.WithTimeout(context.Background(), 30*time.Second)
-			defer cancel()
-
-			log.Infof("Processing started for data market %s at block number: %d", dataMarketAddress, currentBlockNum)
-
-			// Fetch all the epoch marker keys from Redis for this data market address
-			epochMarkerKeys, err := redis.RedisClient.SMembers(ctx, redis.EpochMarkerSet(dataMarketAddress)).Result()
-			if err != nil {
-				errMsg := fmt.Sprintf("Failed to fetch epoch markers from Redis for data market %s: %s", dataMarketAddress, err)
-				clients.SendFailureNotification(pkgs.CheckAndTriggerBatchPreparation, errMsg, time.Now().String(), "High")
-				log.Error(errMsg)
-				return
-			}
-
-			log.Infof("Fetched %d epoch marker keys from cache for data market %s: %v", len(epochMarkerKeys), dataMarketAddress, epochMarkerKeys)
-
-			// Process each epoch marker key for this data market address
-			for _, epochMarkerKey := range epochMarkerKeys {
-				// Retrieve the epoch marker details from Redis
-				epochMarkerDetailsJSON, err := redis.RedisClient.Get(ctx, redis.EpochMarkerDetails(dataMarketAddress, epochMarkerKey)).Result()
-				if err != nil {
-					errMsg := fmt.Sprintf("Failed to fetch epoch marker details from Redis for key %s: %s \n Will remove the epoch marker key from Redis", epochMarkerKey, err)
-					clients.SendFailureNotification(pkgs.CheckAndTriggerBatchPreparation, errMsg, time.Now().String(), "High")
-					log.Error(errMsg)
-					// remove the epoch marker key from Redis
-					redis.RedisClient.SRem(context.Background(), redis.EpochMarkerSet(dataMarketAddress), epochMarkerKey)
-					continue
-				}
-
-				var epochMarkerDetails EpochMarkerDetails
-				if err := json.Unmarshal([]byte(epochMarkerDetailsJSON), &epochMarkerDetails); err != nil {
-					errMsg := fmt.Sprintf("Failed to unmarshal epoch marker details for key %s: %s", epochMarkerKey, err)
-					clients.SendFailureNotification(pkgs.CheckAndTriggerBatchPreparation, errMsg, time.Now().String(), "High")
-					log.Error(errMsg)
-					continue
-				}
-
-				// Check if the current block number matches the submission limit block number for this epoch
-				if currentBlockNum == epochMarkerDetails.SubmissionLimitBlockNumber {
-					log.Infof("🔄 Initiating batch preparation for epoch %s, data market %s at submission limit block number: %d", epochMarkerKey, dataMarketAddress, currentBlockNum)
-
-					// Convert the epoch ID string to big.Int for further processing
-					epochID, ok := big.NewInt(0).SetString(epochMarkerKey, 10)
-					if !ok {
-						log.Errorf("Failed to convert epochID %s to big.Int for data market %s", epochMarkerKey, dataMarketAddress)
-						continue
-					}
-
-					// When launching triggerBatchPreparation, give it its own context
-					go func(dataMarketAddress string, epochID *big.Int, releaseBlockNumber, currentBlockNum int64) {
-						ctx, cancel := context.WithTimeout(context.Background(), 120*time.Second)
-						defer cancel()
-						triggerBatchPreparation(ctx, dataMarketAddress, epochID, releaseBlockNumber, currentBlockNum)
-					}(dataMarketAddress, epochID, epochMarkerDetails.EpochReleaseBlockNumber, currentBlockNum)
-				}
-			}
-			log.Infof("Completed processing for data market %s at block number: %d", dataMarketAddress, currentBlockNum)
-		}(dataMarketAddress)
-=======
 	// Process block headers concurrently
 	for blockNum := startBlockNum; blockNum <= endBlockNum; blockNum++ {
 		blockNum := blockNum // Capture for closure
@@ -388,7 +243,6 @@
 				return nil
 			}
 		})
->>>>>>> 0df86cbb
 	}
 
 	// Wait for all block header processing to complete
@@ -413,16 +267,11 @@
 
 	log.Infof("🔑 Retrieved %d valid submission keys for epoch %s in data market %s", len(submissionKeys), epochID.String(), dataMarketAddress)
 
-<<<<<<< HEAD
-	// Update total submission count for the specified data market address
-	if err := UpdateSlotSubmissionCount(epochID, dataMarketAddress, submissionKeys); err != nil {
-=======
 	// Update total submission count with timeout
 	updateCtx, updateCancel := context.WithTimeout(ctx, eventProcessingTimeout)
 	defer updateCancel()
 
 	if err := UpdateSlotSubmissionCount(updateCtx, epochID, dataMarketAddress, submissionKeys); err != nil {
->>>>>>> 0df86cbb
 		log.Errorf("Failed to update slot submission counts for epoch %s in data market %s: %s", epochID, dataMarketAddress, err.Error())
 		return fmt.Errorf("failed to update slot submission counts: %w", err)
 	}
@@ -435,17 +284,12 @@
 	batches := arrangeSubmissionKeysInBatches(projectMap)
 	log.Infof("🔄 Arranged %d batches of submission keys for epoch %s in data market %s", len(batches), epochID.String(), dataMarketAddress)
 
-<<<<<<< HEAD
-	// Store the batch count for the specified data market address in Redis
-	if err := redis.SetWithExpiration(ctx, redis.GetBatchCountKey(dataMarketAddress, epochID.String()), strconv.Itoa(len(batches)), 24*time.Hour); err != nil {
-=======
 	// Store batch count in Redis with timeout
 	redisCtx, redisCancel := context.WithTimeout(ctx, redisOperationTimeout)
 	defer redisCancel()
 
 	if err := redis.SetWithExpiration(redisCtx, redis.GetBatchCountKey(dataMarketAddress, epochID.String()),
 		strconv.Itoa(len(batches)), 24*time.Hour); err != nil {
->>>>>>> 0df86cbb
 		log.Errorf("Failed to set batch count for epoch %s, data market %s in Redis: %s", epochID.String(), dataMarketAddress, err.Error())
 		return fmt.Errorf("failed to set batch count: %w", err)
 	}
@@ -539,10 +383,7 @@
 }
 
 // Calculate and update total submission count for a data market address
-func UpdateSlotSubmissionCount(epochID *big.Int, dataMarketAddress string, submissionKeys []string) error {
-	ctx, cancel := context.WithTimeout(context.Background(), 30*time.Second)
-	defer cancel()
-
+func UpdateSlotSubmissionCount(ctx context.Context, epochID *big.Int, dataMarketAddress string, submissionKeys []string) error {
 	// Fetch the current day
 	currentDay, err := FetchCurrentDay(ctx, common.HexToAddress(dataMarketAddress))
 	log.Infof("Current day for data market %s: %s", dataMarketAddress, currentDay.String())
@@ -722,15 +563,11 @@
 	}
 
 	// Verify and trigger updateRewards to relayer when the current epoch matches the buffer epoch for any data market
-<<<<<<< HEAD
-	go sendFinalRewards(epochID)
-=======
 	go func() {
 		if err := sendFinalRewards(ctx, epochID); err != nil {
 			log.Errorf("Error sending final rewards for epoch %s: %v", epochID, err)
 		}
 	}()
->>>>>>> 0df86cbb
 
 	// Fetch day size for the specified data market address from Redis
 	daySize, err := redis.GetDaySize(ctx, dataMarketAddress)
@@ -819,10 +656,7 @@
 	return nil
 }
 
-func sendRewardUpdates(dataMarketAddress, epochID string) error {
-	ctx, cancel := context.WithTimeout(context.Background(), 30*time.Second)
-	defer cancel()
-
+func sendRewardUpdates(ctx context.Context, dataMarketAddress, epochID string) error {
 	// Fetch the current day
 	currentDay, err := FetchCurrentDay(ctx, common.HexToAddress(dataMarketAddress))
 	if err != nil {
@@ -869,16 +703,12 @@
 		}
 	}
 
-	batchArrays(dataMarketAddress, currentDay.String(), slotIDs, submissionsList, 0)
+	batchArrays(ctx, dataMarketAddress, currentDay.String(), slotIDs, submissionsList, 0)
 
 	return nil
 }
 
-<<<<<<< HEAD
-func sendFinalRewards(currentEpoch *big.Int) {
-=======
 func sendFinalRewards(ctx context.Context, currentEpoch *big.Int) error {
->>>>>>> 0df86cbb
 	log.Infof("🔍 Initiating day transition check for current epoch: %s", currentEpoch.String())
 	var wg sync.WaitGroup
 
@@ -890,19 +720,6 @@
 		wg.Add(1)
 		go func(dataMarketAddress string) {
 			defer wg.Done()
-<<<<<<< HEAD
-
-			// Create independent context
-			ctx, cancel := context.WithTimeout(context.Background(), 30*time.Second)
-			defer cancel()
-
-			// Process the data market
-			epochMarkerKeys, err := redis.RedisClient.SMembers(ctx, redis.DayRolloverEpochMarkerSet(dataMarketAddress)).Result()
-			if err != nil {
-				log.Errorf("Failed to fetch day transition epoch markers from Redis for data market %s: %s", dataMarketAddress, err)
-				return
-			}
-=======
 
 			// Create timeout context as child of parent context
 			timeoutCtx, cancel := context.WithTimeout(ctx, 30*time.Second)
@@ -931,61 +748,32 @@
 						log.Errorf("Failed to fetch day transition epoch marker details from Redis for key %s: %s", epochMarkerKey, err)
 						continue
 					}
->>>>>>> 0df86cbb
-
-			log.Infof("✅ Fetched %d day transition epoch marker keys for data market %s: %v", len(epochMarkerKeys), dataMarketAddress, epochMarkerKeys)
-
-			// Process each day transition epoch marker key for this data market address
-			for _, epochMarkerKey := range epochMarkerKeys {
-				// Retrieve the day transition epoch marker details from Redis
-				epochMarkerDetailsJSON, err := redis.RedisClient.Get(ctx, redis.DayRolloverEpochMarkerDetails(dataMarketAddress, epochMarkerKey)).Result()
-				if err != nil {
-					log.Errorf("Failed to fetch day transition epoch marker details from Redis for key %s: %s", epochMarkerKey, err)
-					continue
-				}
-
-				var epochMarkerDetails DayTransitionEpochInfo
-				if err := json.Unmarshal([]byte(epochMarkerDetailsJSON), &epochMarkerDetails); err != nil {
-					log.Errorf("Failed to unmarshal day transition epoch marker details for key %s: %s", epochMarkerKey, err)
-					continue
-				}
-
-<<<<<<< HEAD
-				log.Debugf("📊 Day transition epoch marker details for key %s: %+v", epochMarkerKey, epochMarkerDetails)
-=======
+
+					var epochMarkerDetails DayTransitionEpochInfo
+					if err := json.Unmarshal([]byte(epochMarkerDetailsJSON), &epochMarkerDetails); err != nil {
+						log.Errorf("Failed to unmarshal day transition epoch marker details for key %s: %s", epochMarkerKey, err)
+						continue
+					}
+
+					log.Debugf("📊 Day transition epoch marker details for key %s: %+v", epochMarkerKey, epochMarkerDetails)
+
+					// Check if the current epoch matches the buffer epoch
+					if currentEpoch.Int64() == epochMarkerDetails.BufferEpoch {
+						lastKnownDay := epochMarkerDetails.LastKnownDay
+
 						// Fetch the eligible nodes count and slotIDs for the last known day (prev day)
 						eligibleNodesCount, eligibleSlotIDs := fetchEligibleSlotIDs(timeoutCtx, dataMarketAddress, lastKnownDay)
->>>>>>> 0df86cbb
-
-				// Check if the current epoch matches the buffer epoch
-				if currentEpoch.Int64() == epochMarkerDetails.BufferEpoch {
-					lastKnownDay := epochMarkerDetails.LastKnownDay
-
-					// Fetch the eligible nodes count and slotIDs for the last known day (prev day)
-					eligibleNodesCount, eligibleSlotIDs := fetchEligibleSlotIDs(ctx, dataMarketAddress, lastKnownDay)
-
-					log.Infof("✅ Successfully fetched eligible nodes count for data market %s on day %s: %d", dataMarketAddress, lastKnownDay, eligibleNodesCount)
-
-<<<<<<< HEAD
-					// Prepare data for relayer
-					slotIDs := make([]*big.Int, 0)
-					submissionsList := make([]*big.Int, 0)
-
-					for _, slotID := range eligibleSlotIDs {
-						slotIDBigInt, _ := new(big.Int).SetString(slotID, 10)
-						lastKnownDayBigInt, _ := new(big.Int).SetString(lastKnownDay, 10)
-
-						var submissionCount *big.Int
-						if output, err := MustQuery(ctx, func() (*big.Int, error) {
-							return Instance.SlotSubmissionCount(&bind.CallOpts{}, common.HexToAddress(dataMarketAddress), slotIDBigInt, lastKnownDayBigInt)
-						}); err == nil {
-							submissionCount = output
-						}
-
-						slotIDs = append(slotIDs, slotIDBigInt)
-						submissionsList = append(submissionsList, submissionCount)
-					}
-=======
+
+						log.Infof("✅ Successfully fetched eligible nodes count for data market %s on day %s: %d", dataMarketAddress, lastKnownDay, eligibleNodesCount)
+
+						// Prepare data for relayer
+						slotIDs := make([]*big.Int, 0)
+						submissionsList := make([]*big.Int, 0)
+
+						for _, slotID := range eligibleSlotIDs {
+							slotIDBigInt, _ := new(big.Int).SetString(slotID, 10)
+							lastKnownDayBigInt, _ := new(big.Int).SetString(lastKnownDay, 10)
+
 							var submissionCount *big.Int
 							if output, err := MustQuery(timeoutCtx, func() (*big.Int, error) {
 								return Instance.SlotSubmissionCount(&bind.CallOpts{}, common.HexToAddress(dataMarketAddress), slotIDBigInt, lastKnownDayBigInt)
@@ -1006,22 +794,14 @@
 							log.Errorf("Error removing day transition epoch %s data from Redis for data market %s: %v", epochID.String(), dataMarketAddress, err)
 							errChan <- fmt.Errorf("failed to remove day transition epoch data: %w", err)
 						}
->>>>>>> 0df86cbb
-
-					batchArrays(dataMarketAddress, lastKnownDay, slotIDs, submissionsList, eligibleNodesCount)
-
-					// Remove the epochID and its day transition details from Redis
-					epochID := new(big.Int).Sub(currentEpoch, big.NewInt(int64(BufferEpochs)))
-					if err := redis.RemoveDayTransitionEpochFromRedis(ctx, dataMarketAddress, epochID.String()); err != nil {
-						log.Errorf("Error removing day transition epoch %s data from Redis for data market %s: %v", epochID.String(), dataMarketAddress, err)
-					}
-
-					log.Infof("🧹 Successfully removed day transition epoch %s data from Redis for data market %s", epochID.String(), dataMarketAddress)
-
-					// Send alert message about eligible nodes count update
-					alertMsg := fmt.Sprintf("🔔 Day Transition Update: Eligible nodes count for data market %s has been updated for day %s: %d", dataMarketAddress, lastKnownDay, eligibleNodesCount)
-					clients.SendFailureNotification(pkgs.SendEligibleNodesCount, alertMsg, time.Now().String(), "High")
-					log.Info(alertMsg)
+
+						log.Infof("🧹 Successfully removed day transition epoch %s data from Redis for data market %s", epochID.String(), dataMarketAddress)
+
+						// Send alert message about eligible nodes count update
+						alertMsg := fmt.Sprintf("🔔 Day Transition Update: Eligible nodes count for data market %s has been updated for day %s: %d", dataMarketAddress, lastKnownDay, eligibleNodesCount)
+						clients.SendFailureNotification(pkgs.SendEligibleNodesCount, alertMsg, time.Now().String(), "High")
+						log.Info(alertMsg)
+					}
 				}
 			}
 			log.Infof("Completed processing for data market %s at epoch: %d", dataMarketAddress, currentEpoch.Uint64())
@@ -1046,7 +826,7 @@
 	return nil
 }
 
-func batchArrays(dataMarketAddress, currentDay string, slotIDs, submissionsList []*big.Int, eligibleNodesCount int) {
+func batchArrays(ctx context.Context, dataMarketAddress, currentDay string, slotIDs, submissionsList []*big.Int, eligibleNodesCount int) {
 	// Fetch the batch size from config
 	batchSize := config.SettingsObj.RewardsUpdateBatchSize
 	var wg sync.WaitGroup
@@ -1064,20 +844,6 @@
 		batchSubmissions := submissionsList[start:end]
 
 		wg.Add(1)
-<<<<<<< HEAD
-		go func(start, end int, slotIDsBatch, submissionsBatch []*big.Int) {
-			defer wg.Done()
-			// Create new context for this batch
-			batchCtx, cancel := context.WithTimeout(context.Background(), 30*time.Second)
-			defer cancel()
-
-			if err := SendUpdateRewardsToRelayer(batchCtx, dataMarketAddress, slotIDsBatch, submissionsBatch, currentDay, eligibleNodesCount); err != nil {
-				errorMsg := fmt.Sprintf("🚨 Relayer batch error in batch %d-%d for data market %s on day %s: %v", start, end, dataMarketAddress, currentDay, err)
-				clients.SendFailureNotification(pkgs.SendUpdateRewardsToRelayer, errorMsg, time.Now().String(), "High")
-				log.Error(errorMsg)
-			}
-		}(start, end, slotIDsBatch, submissionsBatch)
-=======
 		go func(start, end int, batchSlotIDs, batchSubmissions []*big.Int) {
 			defer wg.Done()
 
@@ -1091,7 +857,6 @@
 				errChan <- err
 			}
 		}(start, end, batchSlotIDs, batchSubmissions)
->>>>>>> 0df86cbb
 	}
 
 	// Wait for all batches to complete
