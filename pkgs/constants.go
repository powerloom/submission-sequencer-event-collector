package pkgs

// Process Name Constants
// process : identifier
const (
	StartFetchingBlocks        = "SequencerEventCollector: StartFetchingBlocks"
	ProcessEvents              = "SequencerEventCollector: ProcessEvents"
	ConstructProjectMap        = "SequencerEventCollector: ConstructProjectMap"
	SendSubmissionBatchSize    = "SequencerEventCollector: SendSubmissionBatchSize"
	UpdateSlotSubmissionCount  = "SequencerEventCollector: UpdateSlotSubmissionCount"
	SendEligibleNodesCount     = "SequencerEventCollector: SendEligibleNodesCount"
	SendUpdateRewardsToRelayer = "SequencerEventCollector: SendUpdateRewardsToRelayer"
	HandleDayTransition        = "SequencerEventCollector: HandleDayTransition"
)

// General Key Constants
const (
	CurrentDayKey                    = "CurrentDayKey"
	DaySizeTableKey                  = "DaySizeTableKey"
<<<<<<< HEAD
	BatchCountKey                    = "BatchCountKey"
	CollectorKey                     = "SnapshotCollector"
	EpochMarkerSetKey                = "EpochMarkerSetKey"
=======
	CollectorKey                     = "SnapshotCollector"
	EpochMarkerSetKey                = "EpochMarkerSetKey"
	DayRolloverEpochMarkerSetKey     = "DayRolloverEpochMarkerSetKey"
	DayRolloverEpochMarkerDetailsKey = "DayRolloverEpochMarkerDetailsKey"
>>>>>>> 16d9519a
	EpochMarkerDetailsKey            = "EpochMarkerDetailsKey"
	BlockHashByNumberKey             = "BlockHashByNumberKey"
	SubmissionLimitTableKey          = "SubmissionLimitTable"
	BatchSubmissionsKey              = "BatchSubmissionsKey"
	SlotSubmissionsKey               = "SlotSubmissionsKey"
	EligibleSlotSubmissionsKey       = "EligibleSlotSubmissionsKey"
	EligibleSlotSubmissionByDayKey   = "EligibleSlotSubmissionByDayKey"
<<<<<<< HEAD
	EpochSubmissionsCountKey         = "EpochSubmissionsCountKey"
	EpochSubmissionsKey              = "EpochSubmissionsKey"
	EligibleSlotSubmissionByEpochKey = "EligibleSlotSubmissionByEpochKey"
=======
	LastKnownDayKey                  = "LastKnownDayKey"
	DailySnapshotQuotaTableKey       = "DailySnapshotQuotaTableKey"
>>>>>>> 16d9519a
)<|MERGE_RESOLUTION|>--- conflicted
+++ resolved
@@ -17,16 +17,11 @@
 const (
 	CurrentDayKey                    = "CurrentDayKey"
 	DaySizeTableKey                  = "DaySizeTableKey"
-<<<<<<< HEAD
 	BatchCountKey                    = "BatchCountKey"
-	CollectorKey                     = "SnapshotCollector"
-	EpochMarkerSetKey                = "EpochMarkerSetKey"
-=======
 	CollectorKey                     = "SnapshotCollector"
 	EpochMarkerSetKey                = "EpochMarkerSetKey"
 	DayRolloverEpochMarkerSetKey     = "DayRolloverEpochMarkerSetKey"
 	DayRolloverEpochMarkerDetailsKey = "DayRolloverEpochMarkerDetailsKey"
->>>>>>> 16d9519a
 	EpochMarkerDetailsKey            = "EpochMarkerDetailsKey"
 	BlockHashByNumberKey             = "BlockHashByNumberKey"
 	SubmissionLimitTableKey          = "SubmissionLimitTable"
@@ -34,12 +29,9 @@
 	SlotSubmissionsKey               = "SlotSubmissionsKey"
 	EligibleSlotSubmissionsKey       = "EligibleSlotSubmissionsKey"
 	EligibleSlotSubmissionByDayKey   = "EligibleSlotSubmissionByDayKey"
-<<<<<<< HEAD
+	LastKnownDayKey                  = "LastKnownDayKey"
+	DailySnapshotQuotaTableKey       = "DailySnapshotQuotaTableKey"
 	EpochSubmissionsCountKey         = "EpochSubmissionsCountKey"
 	EpochSubmissionsKey              = "EpochSubmissionsKey"
 	EligibleSlotSubmissionByEpochKey = "EligibleSlotSubmissionByEpochKey"
-=======
-	LastKnownDayKey                  = "LastKnownDayKey"
-	DailySnapshotQuotaTableKey       = "DailySnapshotQuotaTableKey"
->>>>>>> 16d9519a
 )